# Introduction

`PolynomialOptimization` is a Julia package that allows to easily optimize large-scale polynomial optimization problems.
It builds on `MultivariatePolynomials` to provide a concise interface for the specification of the problem and allows to
directly control the problem's sparsity using correlative sparsity, (chordal) term sparsity, and a combination of both. It also
supports complex-valued problems and positive semidefinite constraints, and allows to extract solutions even for sparse
problems.
<<<<<<< HEAD
It _directly_ interfaces the solvers [Mosek](https://www.mosek.com/) (version 10 strongly preferred, less features available
with version 9), [COSMO](https://oxfordcontrol.github.io/COSMO.jl/stable/),
and [Hypatia](https://github.com/chriscoey/Hypatia.jl), without using `JuMP`. Despite `JuMP` being very performant for a
modelling framework, it introduces a significant overhead that is omitted in this way.
It also features a pure Julia implementation of the large-scale
[primal SpectralBundle method](https://doi.org/10.48550/arXiv.2307.07651) by Liao et al.
=======
It provides a solver interface specifically designed for the optimization problems arising in polynomial optimization. This
interface makes it easy to implement new solvers. On purpose, `MathOptInterface`/`JuMP` is not employed; despite `JuMP` being
very performant for a modelling framework, it introduces a significant overhead that is omitted in this way.
The following solvers are supported:
- [Clarabel](https://github.com/oxfordcontrol/Clarabel.jl)
- [COPT](https://www.shanshu.ai/copt)
- [Hypatia](https://github.com/jump-dev/Hypatia.jl)
- [Mosek](https://www.mosek.com/)
- [SCS](https://github.com/cvxgrp/scs)
>>>>>>> 375c4e67

## Overview
```@contents
Depth=3
```

## Index
```@index
Modules=[PolynomialOptimization,PolynomialOptimization.PackedMatrices]
```<|MERGE_RESOLUTION|>--- conflicted
+++ resolved
@@ -5,14 +5,6 @@
 directly control the problem's sparsity using correlative sparsity, (chordal) term sparsity, and a combination of both. It also
 supports complex-valued problems and positive semidefinite constraints, and allows to extract solutions even for sparse
 problems.
-<<<<<<< HEAD
-It _directly_ interfaces the solvers [Mosek](https://www.mosek.com/) (version 10 strongly preferred, less features available
-with version 9), [COSMO](https://oxfordcontrol.github.io/COSMO.jl/stable/),
-and [Hypatia](https://github.com/chriscoey/Hypatia.jl), without using `JuMP`. Despite `JuMP` being very performant for a
-modelling framework, it introduces a significant overhead that is omitted in this way.
-It also features a pure Julia implementation of the large-scale
-[primal SpectralBundle method](https://doi.org/10.48550/arXiv.2307.07651) by Liao et al.
-=======
 It provides a solver interface specifically designed for the optimization problems arising in polynomial optimization. This
 interface makes it easy to implement new solvers. On purpose, `MathOptInterface`/`JuMP` is not employed; despite `JuMP` being
 very performant for a modelling framework, it introduces a significant overhead that is omitted in this way.
@@ -22,7 +14,8 @@
 - [Hypatia](https://github.com/jump-dev/Hypatia.jl)
 - [Mosek](https://www.mosek.com/)
 - [SCS](https://github.com/cvxgrp/scs)
->>>>>>> 375c4e67
+It also features a pure Julia implementation of the large-scale
+[primal SpectralBundle method](https://doi.org/10.48550/arXiv.2307.07651) by Liao et al.
 
 ## Overview
 ```@contents
