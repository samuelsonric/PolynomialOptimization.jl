using Documenter
using PolynomialOptimization
using MultivariatePolynomials
using DynamicPolynomials

makedocs(sitename="PolynomialOptimization.jl",
    modules=[PolynomialOptimization, PolynomialOptimization.SimplePolynomials,
        PolynomialOptimization.SimplePolynomials.MultivariateExponents, PolynomialOptimization.FastVector,
        PolynomialOptimization.Newton, PolynomialOptimization.Solver],
    format=Documenter.HTML(prettyurls=false),
    pages=[
        "index.md",
        "guide.md",
        "reference.md",
<<<<<<< HEAD
    ],
    warnonly=true
=======
        "solverreference.md",
        "auxreference.md",
        "simplepolynomials.md"
    ],
    warnonly=:missing_docs,
    doctest=false
>>>>>>> 375c4e67
)<|MERGE_RESOLUTION|>--- conflicted
+++ resolved
@@ -12,15 +12,10 @@
         "index.md",
         "guide.md",
         "reference.md",
-<<<<<<< HEAD
-    ],
-    warnonly=true
-=======
         "solverreference.md",
         "auxreference.md",
         "simplepolynomials.md"
     ],
     warnonly=:missing_docs,
     doctest=false
->>>>>>> 375c4e67
 )