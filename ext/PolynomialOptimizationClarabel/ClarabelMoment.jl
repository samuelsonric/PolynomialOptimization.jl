--- conflicted
+++ resolved
@@ -59,12 +59,7 @@
 end
 
 function Solver.poly_optimize(::Val{:ClarabelMoment}, relaxation::AbstractRelaxation, groupings::RelaxationGroupings;
-<<<<<<< HEAD
-    verbose::Bool=false, dense::Bool=!isone(poly_problem(relaxation).prefactor), customize::Base.Callable=_ -> nothing,
-    parameters...)
-=======
     representation, verbose::Bool=false, customize::Base.Callable=_ -> nothing, parameters...)
->>>>>>> e6f63f81
     setup_time = @elapsed begin
         K = _get_I(eltype(monomials(poly_problem(relaxation).objective)))
         V = real(coefficient_type(poly_problem(relaxation).objective))
