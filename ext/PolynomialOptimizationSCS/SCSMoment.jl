--- conflicted
+++ resolved
@@ -65,11 +65,7 @@
 end
 
 function Solver.poly_optimize(::Val{:SCSMoment}, relaxation::AbstractRelaxation, groupings::RelaxationGroupings;
-<<<<<<< HEAD
-    verbose::Bool=false, dense::Bool=!isone(poly_problem(relaxation).prefactor), customize::Base.Callable=_ -> nothing,
-=======
     representation, verbose::Bool=false, customize::Base.Callable=_ -> nothing,
->>>>>>> e6f63f81
     linear_solver::Type{<:LinearSolver}=SCS.DirectSolver, parameters...)
     setup_time = @elapsed begin
         I = scsint_t(linear_solver)
