--- conflicted
+++ resolved
@@ -138,20 +138,6 @@
         row = zero(T)
         scaleoffdiags = false
     else
-<<<<<<< HEAD
-        # Off-diagonals are multiplied by √2 in order to put variables into the vectorized PSD cone. Even if state isa
-        # SOSWrapper (then, the variables directly correspond to a vectorized PSD cone), the actual values in the PSD matrix
-        # are still multiplied by 1/√2, so we must indeed always multiply the coefficients by √2 to undo this.
-        # This is unless we are in the case of a rotated quadratic cone, for which SOS/moment doesn't make any difference.
-        # In the case of a (normal) quadratic cone, we canonically take the rotated cone and transform it by multiplying the
-        # left-hand side by 1/√2, giving (x₁/√2)² ≥ (x₂/√2)² + ∑ᵢ (√2 xᵢ)² ⇔ x₁² ≥ x₂² + ∑ᵢ (2 xᵢ)².
-        if dim == 2
-            rquad = supports_rotated_quadratic(state)
-            quad = supports_quadratic(state)
-            if !rquad && quad
-                scaling = V(2)
-            else
-=======
         lens, indices, values = data
         if representation isa RepresentationPSD
             # Off-diagonals are multiplied by √2 in order to put variables into the vectorized PSD cone. Even if state isa
@@ -174,7 +160,6 @@
                     scaling = sqrt(V(2))
                 end
             elseif scaleoffdiags
->>>>>>> 413dc71c
                 scaling = sqrt(V(2))
             end
         else
